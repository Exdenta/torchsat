{
    // Используйте IntelliSense, чтобы узнать о возможных атрибутах.
    // Наведите указатель мыши, чтобы просмотреть описания существующих атрибутов.
    // Для получения дополнительной информации посетите: https://go.microsoft.com/fwlink/?linkid=830387
    "version": "0.2.0",
    "configurations": [
        {
            "name": "Convert checkpoint",
            "type": "python",
            "request": "launch",
            "program": "${workspaceFolder}/torchsat_imc/convert_to_onnx.py",
            "console": "integratedTerminal",
            "args": [
                "--model_arch", "unet34",
                "--model_path", "C:/Users/Живых Анастасия/AppData/Roaming/Innovative Centre/Image Media Center/5/DnnTrainingProjects/новый/checkpoints/cls_epoch_3_date_202110717209.pth",
                "--output_model_path", "C:/Users/Живых Анастасия/AppData/Roaming/Innovative Centre/Image Media Center/5/DnnTrainingProjects/новый/checkpoints/cls_epoch_3_date_202110717209.onnx",
                "--image_size", "128",
                "--input_channels", "3",
                "--classes", "road",
                "--mean", "0.342", "0.359", "0.320",
                "--std", "0.150", "0.132", "0.140",
                "--preprocessing_methods", "0"
            ]
        },
        {
            "name": "Segmentation inference image",
            "type": "python",
            "request": "launch",
            "program": "${workspaceFolder}/torchsat_imc/run_seg.py",
            "console": "integratedTerminal",
            "args": [
                "--image_path", "C:/Users/Живых Анастасия/Pictures/111_no_geo.tif",
                "--model_path", "C:/Users/Живых Анастасия/AppData/Roaming/Innovative Centre/Image Media Center/5/DnnTrainingProjects/новый/checkpoints/cls_epoch_3_date_202110717209",
                "--preview_outdir", "C:/Users/Живых Анастасия/AppData/Roaming/Innovative Centre/Image Media Center/5/DnnTrainingProjects/новый/previews",
                "--model_arch", "unet34",
                "--num_classes", "3",
                "--channel_count", "3",
                "--tile_size", "128",
                "--device", "cuda"
            ]
        },
        {
            "name": "Segmentation training 'proj' project",
            "type": "python",
            "request": "launch",
            "program": "${workspaceFolder}/torchsat_imc/train_seg.py",
            "console": "integratedTerminal",
            "args": [
<<<<<<< HEAD
                "--features_path", "C:/Users/Шершаков Александр/AppData/Roaming/Innovative Centre/Image Media Center/5/DnnTrainingProjects/proj/features",
                "--labels_path", "C:/Users/Шершаков Александр/AppData/Roaming/Innovative Centre/Image Media Center/5/DnnTrainingProjects/proj/labels",
                "--class_names", "building",
                "--preview_imagepath", "C:/Users/Шершаков Александр/Pictures/111_no_geo.tif",
                "--preview_outdir", "C:/Users/Шершаков Александр/AppData/Roaming/Innovative Centre/Image Media Center/5/DnnTrainingProjects/proj/previews",
                "--mean", "0.342", "0.359", "0.320",
                "--std", "0.150", "0.132", "0.140",
                "--device", "cuda",
                "--epochs", "50",
                "--ckp_dir", "${workspaceFolder}/checkpoints",
                "--loss_function", "FocalLoss"
=======
                "--features_path", "C:/Users/Живых Анастасия/AppData/Roaming/Innovative Centre/Image Media Center/5/DnnTrainingProjects/чсммсчся/features",
                "--labels_path", "C:/Users/Живых Анастасия/AppData/Roaming/Innovative Centre/Image Media Center/5/DnnTrainingProjects/чсммсчся/labels",
                "--class_names", "новый",
                "--preview_imagepath", "C:/Users/Живых Анастасия/Pictures/111_no_geo.tif",
                "--preview_outdir", "C:/Users/Живых Анастасия/AppData/Roaming/Innovative Centre/Image Media Center/5/DnnTrainingProjects/чсммсчся/previews",
                "--mean", "0.400", "0.200", "0.300",
                "--std", "0.400", "0.200", "0.300",
                "--device", "cpu",
                "--epochs", "10",
                "--ckp_dir", "${workspaceFolder}/checkpoints"
>>>>>>> f1925961
            ]
        },
        {
            "name": "Segmentation training 'новый' project",
            "type": "python",
            "request": "launch",
            "program": "${workspaceFolder}/torchsat_imc/train_seg.py",
            "console": "integratedTerminal",
            "args": [
                "--features_path", "C:/Users/Живых Анастасия/AppData/Roaming/Innovative Centre/Image Media Center/5/DnnTrainingProjects/новый/features",
                "--labels_path", "C:/Users/Живых Анастасия/AppData/Roaming/Innovative Centre/Image Media Center/5/DnnTrainingProjects/новый/labels",
                "--class_names", "дороги", "здания", "растения",
                "--preview_imagepath", "C:/Users/Живых Анастасия/Pictures/111_no_geo.tif",
                "--preview_outdir", "C:/Users/Живых Анастасия/AppData/Roaming/Innovative Centre/Image Media Center/5/DnnTrainingProjects/новый/previews",
                "--mean", "0.400", "0.200", "0.300",
                "--std", "0.400", "0.200", "0.300",
                "--device", "cuda",
                "--epochs", "10",
                "--ckp_dir", "${workspaceFolder}/checkpoints"
            ]
        }
    ]
}<|MERGE_RESOLUTION|>--- conflicted
+++ resolved
@@ -46,7 +46,6 @@
             "program": "${workspaceFolder}/torchsat_imc/train_seg.py",
             "console": "integratedTerminal",
             "args": [
-<<<<<<< HEAD
                 "--features_path", "C:/Users/Шершаков Александр/AppData/Roaming/Innovative Centre/Image Media Center/5/DnnTrainingProjects/proj/features",
                 "--labels_path", "C:/Users/Шершаков Александр/AppData/Roaming/Innovative Centre/Image Media Center/5/DnnTrainingProjects/proj/labels",
                 "--class_names", "building",
@@ -58,18 +57,6 @@
                 "--epochs", "50",
                 "--ckp_dir", "${workspaceFolder}/checkpoints",
                 "--loss_function", "FocalLoss"
-=======
-                "--features_path", "C:/Users/Живых Анастасия/AppData/Roaming/Innovative Centre/Image Media Center/5/DnnTrainingProjects/чсммсчся/features",
-                "--labels_path", "C:/Users/Живых Анастасия/AppData/Roaming/Innovative Centre/Image Media Center/5/DnnTrainingProjects/чсммсчся/labels",
-                "--class_names", "новый",
-                "--preview_imagepath", "C:/Users/Живых Анастасия/Pictures/111_no_geo.tif",
-                "--preview_outdir", "C:/Users/Живых Анастасия/AppData/Roaming/Innovative Centre/Image Media Center/5/DnnTrainingProjects/чсммсчся/previews",
-                "--mean", "0.400", "0.200", "0.300",
-                "--std", "0.400", "0.200", "0.300",
-                "--device", "cpu",
-                "--epochs", "10",
-                "--ckp_dir", "${workspaceFolder}/checkpoints"
->>>>>>> f1925961
             ]
         },
         {
